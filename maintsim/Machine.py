--- conflicted
+++ resolved
@@ -91,22 +91,13 @@
         
         self.planned_downtime = self.env.process(self.scheduled_failures())
 
-<<<<<<< HEAD
         if self.system.debug:
-=======
-        #if self.system.debug:
-        if 0:
->>>>>>> 77a65f8d
             self.env.process(self.debug_process())
                 
     def debug_process(self):
         while True:
             try:
                 if (self.i == 0):
-<<<<<<< HEAD
-=======
-                    print(f't={self.env.now}', self.system.available_maintenance)
->>>>>>> 77a65f8d
                     pass
                 yield self.env.timeout(1)
                 
@@ -175,13 +166,9 @@
                     if self.env.now > self.system.warmup_time:
                         self.total_downtime += (self.idle_stop - self.idle_start)                        
                                 
-<<<<<<< HEAD
-            except simpy.Interrupt:                
-=======
             except simpy.Interrupt:
                 if self.system.debug and self.i == 0: 
                     print('  '*self.i+f'M{self.i} interrupted production at t={self.env.now}')
->>>>>>> 77a65f8d
                 self.down = True
 
                 # wait for maintenance to finish
@@ -190,13 +177,6 @@
                 # stop production until online
                 while self.down:
                     yield self.env.timeout(1)
-<<<<<<< HEAD
-
-    def maintain(self):        
-        if self.repair_type == 'CBM':
-            if not self.system.available_maintenance:
-                return            
-=======
                     #if self.i == 3: print(f'M{self.i} down at t={self.env.now}')
                 if self.system.debug and self.i == 0: 
                     print('  '*self.i+f'M{self.i} resumed production at t={self.env.now}\n')
@@ -220,7 +200,6 @@
         elif self.repair_type == 'CM':
             while not self.system.available_maintenance:
                 yield self.env.timeout(1)
->>>>>>> 77a65f8d
 
         # break loop once scheduled for maintenance
         self.assigned_maintenance = False
@@ -256,21 +235,15 @@
         #     pass
                 
         maintenance_start = self.env.now
-<<<<<<< HEAD
-=======
         if self.system.debug:
             print('  '*self.i+f'M{self.i} starting maintenance at t={self.env.now}')
->>>>>>> 77a65f8d
 
         # generate TTR based on repair type
         if self.repair_type is not 'planned':
             self.time_to_repair = self.system.repair_params[self.repair_type].rvs()
-<<<<<<< HEAD
-=======
             if self.system.debug:
                 print('  '*self.i+f'M{self.i} TTR={self.time_to_repair} at t={self.env.now}')
             #print(f'M{self.i} TTR={self.time_to_repair}')
->>>>>>> 77a65f8d
 
         if self.env.now + self.time_to_repair > self.system.warmup_time + self.system.sim_time:
             # repair goes beyond simulation time
@@ -284,12 +257,9 @@
             current_queue = [f'M{machine.i}' for machine in self.system.machines if machine.request_maintenance]
             self.system.queue_data.loc[self.env.now, 'level'] = len(current_queue)
             self.system.queue_data.loc[self.env.now, 'contents'] = str(current_queue)
-<<<<<<< HEAD
-=======
         
         if self.system.debug:
             print('  '*self.i+f'M{self.i} repaired at t={self.env.now}')
->>>>>>> 77a65f8d
 
         # repairman is released
         self.maintenance_request = None                                                  
@@ -359,11 +329,8 @@
                     
                 if ((self.health == self.failed_state)
                    and (not self.failed)): # machine fails
-<<<<<<< HEAD
-=======
                     if self.system.debug and self.i == 0: 
                         print('  '*self.i+f'M{self.i} reached failure at t={self.env.now}')
->>>>>>> 77a65f8d
                     self.failed = True
                     self.repair_type = 'CM'
                     
@@ -428,11 +395,8 @@
         '''
         Write new failure occurence to simulation data.
         '''
-<<<<<<< HEAD
-=======
         if self.system.debug:
             print('  '*self.i+f'Writing {self.repair_type} failure on M{self.i} at t={self.env.now}')
->>>>>>> 77a65f8d
         if self.last_repair_time:
             TTF = self.env.now - self.last_repair_time
         else:
